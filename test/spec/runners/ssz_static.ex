--- conflicted
+++ resolved
@@ -17,11 +17,8 @@
     "VoluntaryExit",
     "DepositData",
     "Deposit",
-<<<<<<< HEAD
+    "DepositMessage",
     "BeaconBlockHeader"
-=======
-    "DepositMessage"
->>>>>>> b94cc611
   ]
 
   @doc """
