defmodule SSZStaticTestRunner do
  use ExUnit.CaseTemplate

  @moduledoc """
  Runner for SSZ test cases. `run_test_case/1` is the main entrypoint.
  """

  @enabled [
    "AttestationData",
    "Checkpoint",
    "Eth1Data",
    "Fork",
    "ForkData",
    "HistoricalBatch",
    "PendingAttestation",
    "Validator",
<<<<<<< HEAD
    "BeaconBlockHeader"
=======
    "VoluntaryExit",
    "DepositData"
>>>>>>> cd6c9d42
  ]

  @doc """
  Returns true if the given testcase should be skipped
  """
  def skip?(testcase) do
    not Enum.member?(@enabled, testcase.handler)
  end

  def get_config("minimal"), do: MinimalConfig
  def get_config("mainnet"), do: MainnetConfig
  def get_config(_), do: raise("Unknown config")

  @doc """
  Runs the given test case.
  """
  def run_test_case(%SpecTestCase{} = testcase) do
    case_dir = SpecTestCase.dir(testcase)

    schema = parse_type(testcase)

    compressed = File.read!(case_dir <> "/serialized.ssz_snappy")
    assert {:ok, decompressed} = :snappyer.decompress(compressed)

    expected =
      YamlElixir.read_from_file!(case_dir <> "/value.yaml")
      |> parse_yaml()

    expected_root = YamlElixir.read_from_file!(case_dir <> "/roots.yaml")

    assert_ssz(schema, decompressed, expected, expected_root)
  end

  defp parse_yaml(map) when is_map(map) do
    map
    |> Stream.map(&parse_yaml/1)
    |> Map.new()
  end

  defp parse_yaml(list) when is_list(list), do: Enum.map(list, &parse_yaml/1)
  defp parse_yaml({k, v}), do: {String.to_existing_atom(k), parse_yaml(v)}
  defp parse_yaml("0x" <> hash), do: Base.decode16!(hash, [{:case, :lower}])
  defp parse_yaml(v), do: v

  defp assert_ssz(schema, real_serialized, real_deserialized, _expected_root) do
    # assert root is expected when we implement SSZ hashing

    {:ok, deserialized} = Ssz.from_ssz(real_serialized, schema)
    real_deserialized = to_struct_checked(deserialized, real_deserialized)

    assert deserialized == real_deserialized

    {:ok, serialized} = Ssz.to_ssz(real_deserialized)
    assert serialized == real_serialized
  end

  defp to_struct_checked(%name{} = actual, %{} = expected) do
    expected
    |> Stream.map(fn {k, v} -> {k, to_struct_checked(Map.get(actual, k), v)} end)
    |> Map.new()
    |> then(&struct!(name, &1))
  end

  defp to_struct_checked(_actual, expected) do
    expected
  end

  defp parse_type(%SpecTestCase{config: config, handler: handler}) do
    config = get_config(config)

    Map.get(config.get_handler_mapping(), handler, handler)
    |> then(&Module.concat(SszTypes, &1))
  end
end<|MERGE_RESOLUTION|>--- conflicted
+++ resolved
@@ -14,12 +14,9 @@
     "HistoricalBatch",
     "PendingAttestation",
     "Validator",
-<<<<<<< HEAD
     "BeaconBlockHeader"
-=======
     "VoluntaryExit",
     "DepositData"
->>>>>>> cd6c9d42
   ]
 
   @doc """
