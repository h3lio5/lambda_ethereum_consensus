defmodule SSZStaticTestRunner do
  use ExUnit.CaseTemplate

  @moduledoc """
  Runner for SSZ test cases. `run_test_case/1` is the main entrypoint.
  """

  @enabled [
    "AttestationData",
    "Checkpoint",
    "Eth1Data",
    "Fork",
    "ForkData",
    "HistoricalBatch",
    "IndexedAttestation",
    "PendingAttestation",
    "Validator",
    "VoluntaryExit",
    "DepositData",
    "Deposit",
    "DepositMessage",
    "HistoricalSummary",
    "Attestation",
    "BeaconBlockHeader",
    "SignedVoluntaryExit",
    "SignedBeaconBlockHeader",
<<<<<<< HEAD
    "ProposerSlashing"
=======
    "AttestorSlashing"
>>>>>>> 1ec3f5e1
  ]

  @doc """
  Returns true if the given testcase should be skipped
  """
  def skip?(testcase) do
    not Enum.member?(@enabled, testcase.handler)
  end

  def get_config("minimal"), do: MinimalConfig
  def get_config("mainnet"), do: MainnetConfig
  def get_config(_), do: raise("Unknown config")

  @doc """
  Runs the given test case.
  """
  def run_test_case(%SpecTestCase{} = testcase) do
    case_dir = SpecTestCase.dir(testcase)

    schema = parse_type(testcase)

    compressed = File.read!(case_dir <> "/serialized.ssz_snappy")
    assert {:ok, decompressed} = :snappyer.decompress(compressed)

    expected =
      YamlElixir.read_from_file!(case_dir <> "/value.yaml")
      |> parse_yaml()

    expected_root = YamlElixir.read_from_file!(case_dir <> "/roots.yaml")

    assert_ssz(schema, decompressed, expected, expected_root)
  end

  defp parse_yaml(map) when is_map(map) do
    map
    |> Stream.map(&parse_yaml/1)
    |> Map.new()
  end

  defp parse_yaml(list) when is_list(list), do: Enum.map(list, &parse_yaml/1)
  defp parse_yaml({k, v}), do: {String.to_existing_atom(k), parse_yaml(v)}
  defp parse_yaml("0x" <> hash), do: Base.decode16!(hash, [{:case, :lower}])
  defp parse_yaml(v), do: v

  defp assert_ssz(schema, real_serialized, real_deserialized, _expected_root) do
    # assert root is expected when we implement SSZ hashing

    {:ok, deserialized} = Ssz.from_ssz(real_serialized, schema)
    real_deserialized = to_struct_checked(deserialized, real_deserialized)

    assert deserialized == real_deserialized

    {:ok, serialized} = Ssz.to_ssz(real_deserialized)
    assert serialized == real_serialized
  end

  defp to_struct_checked(%name{} = actual, %{} = expected) do
    expected
    |> Stream.map(fn {k, v} -> {k, to_struct_checked(Map.get(actual, k), v)} end)
    |> Map.new()
    |> then(&struct!(name, &1))
  end

  defp to_struct_checked(_actual, expected) do
    expected
  end

  defp parse_type(%SpecTestCase{config: config, handler: handler}) do
    config = get_config(config)

    Map.get(config.get_handler_mapping(), handler, handler)
    |> then(&Module.concat(SszTypes, &1))
  end
end<|MERGE_RESOLUTION|>--- conflicted
+++ resolved
@@ -24,11 +24,8 @@
     "BeaconBlockHeader",
     "SignedVoluntaryExit",
     "SignedBeaconBlockHeader",
-<<<<<<< HEAD
+    "AttestorSlashing",
     "ProposerSlashing"
-=======
-    "AttestorSlashing"
->>>>>>> 1ec3f5e1
   ]
 
   @doc """
