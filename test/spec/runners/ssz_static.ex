--- conflicted
+++ resolved
@@ -18,11 +18,8 @@
     "DepositData",
     "Deposit",
     "DepositMessage",
-<<<<<<< HEAD
+    "HistoricalSummary",
     "Attestation"
-=======
-    "HistoricalSummary"
->>>>>>> d9d0a05e
   ]
 
   @doc """
