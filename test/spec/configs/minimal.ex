--- conflicted
+++ resolved
@@ -4,13 +4,8 @@
   """
 
   @type_equivalence %{
-<<<<<<< HEAD
     "HistoricalBatch" => "HistoricalBatchMinimal",
-    "PendingAttestation" => "PendingAttestationMainnet",
     "Attestation" => "AttestationMinimal"
-=======
-    "HistoricalBatch" => "HistoricalBatchMinimal"
->>>>>>> d9d0a05e
   }
 
   def get_handler_mapping, do: @type_equivalence
