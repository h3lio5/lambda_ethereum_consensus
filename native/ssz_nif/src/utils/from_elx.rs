--- conflicted
+++ resolved
@@ -1,10 +1,3 @@
-<<<<<<< HEAD
-use ethereum_types::H256;
-use lighthouse_types::{
-    AggregateSignature, BitList, Epoch, FixedVector, PublicKeyBytes, SignatureBytes, Slot, Unsigned,
-};
-=======
->>>>>>> d9d0a05e
 use rustler::Binary;
 use ssz::Decode;
 use ssz_types::{typenum::Unsigned, BitList, BitVector, FixedVector};
