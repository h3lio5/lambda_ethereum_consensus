//! # SSZ NIF
//!
//! To add a new type:
//!  - Add the type to the [`types`] module, using the [`gen_struct`] macro
//!  - Implement the necessary traits ([`FromElx`] and [`FromSsz`]) for its attributes
//!  - Add the type to [`to_ssz`] and [`from_ssz`] "match" macros

pub(crate) mod elx_types;
pub(crate) mod ssz_types;
pub(crate) mod utils;

use crate::utils::{helpers::bytes_to_binary, match_schema_and_decode, match_schema_and_encode};
use rustler::{Atom, Binary, Encoder, Env, NifResult, Term};

mod atoms {
    use rustler::atoms;

    atoms! {
        ok,
    }
}

const PREFIX_SIZE: usize = "Elixir.SszTypes.".len();

#[rustler::nif]
fn to_ssz<'env>(env: Env<'env>, map: Term, schema: Atom) -> NifResult<Term<'env>> {
    let schema = schema.to_term(env).atom_to_string().unwrap();
    let schema = &schema[PREFIX_SIZE..];
    let serialized = match_schema_and_encode!(
        (schema, map) => {
            HistoricalSummary,
            AttestationData,
            Checkpoint,
            Eth1Data,
            Fork,
            ForkData,
            HistoricalBatch,
            HistoricalBatchMinimal,
            PendingAttestation,
            Validator,
            DepositData,
            VoluntaryExit,
            Deposit,
            DepositMessage,
<<<<<<< HEAD
            AttestationMainnet,
            AttestationMinimal,
=======
>>>>>>> d9d0a05e
        }
    );
    Ok((atoms::ok(), bytes_to_binary(env, &serialized?)).encode(env))
}

#[rustler::nif]
fn from_ssz<'env>(env: Env<'env>, bytes: Binary, schema: Atom) -> Result<Term<'env>, String> {
    let schema = schema.to_term(env).atom_to_string().unwrap();
    let schema = &schema[PREFIX_SIZE..];
    match_schema_and_decode!(
        (schema, &bytes, env) => {
            HistoricalSummary,
            AttestationData,
            Checkpoint,
            Eth1Data,
            Fork,
            ForkData,
            HistoricalBatch,
            HistoricalBatchMinimal,
            PendingAttestation,
            Validator,
            DepositData,
            VoluntaryExit,
            Deposit,
            DepositMessage,
<<<<<<< HEAD
            AttestationMainnet,
            AttestationMinimal,
=======
>>>>>>> d9d0a05e
        }
    )
}

rustler::init!("Elixir.Ssz", [to_ssz, from_ssz]);<|MERGE_RESOLUTION|>--- conflicted
+++ resolved
@@ -42,11 +42,8 @@
             VoluntaryExit,
             Deposit,
             DepositMessage,
-<<<<<<< HEAD
             AttestationMainnet,
             AttestationMinimal,
-=======
->>>>>>> d9d0a05e
         }
     );
     Ok((atoms::ok(), bytes_to_binary(env, &serialized?)).encode(env))
@@ -72,11 +69,8 @@
             VoluntaryExit,
             Deposit,
             DepositMessage,
-<<<<<<< HEAD
             AttestationMainnet,
             AttestationMinimal,
-=======
->>>>>>> d9d0a05e
         }
     )
 }
