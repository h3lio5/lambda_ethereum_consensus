//! # SSZ NIF
//!
//! To add a new type:
//!  - Add the type to the [`types`] module, using the [`gen_struct`] macro
//!  - Implement the necessary traits ([`FromElx`] and [`FromLH`]) for its attributes
//!  - Add the type to [`to_ssz`] and [`from_ssz`] "match" macros

pub(crate) mod lh_types;
pub(crate) mod types;
pub(crate) mod utils;

use crate::utils::{helpers::bytes_to_binary, match_schema_and_decode, match_schema_and_encode};
use rustler::{Atom, Binary, Encoder, Env, NifResult, Term};

mod atoms {
    use rustler::atoms;

    atoms! {
        ok,
    }
}

const PREFIX_SIZE: usize = "Elixir.SszTypes.".len();

#[rustler::nif]
fn to_ssz<'env>(env: Env<'env>, map: Term, schema: Atom) -> NifResult<Term<'env>> {
    let schema = schema.to_term(env).atom_to_string().unwrap();
    let schema = &schema[PREFIX_SIZE..];
    let serialized = match_schema_and_encode!(
        (schema, map) => {
            AttestationData,
            Checkpoint,
            Eth1Data,
            Fork,
            ForkData,
            HistoricalBatchMainnet,
            HistoricalBatchMinimal,
            PendingAttestationMainnet,
            Validator,
            DepositData,
            VoluntaryExit,
<<<<<<< HEAD
            BeaconBlockHeader,
=======
            Deposit
>>>>>>> a4b0dfd0
        }
    );
    Ok((atoms::ok(), bytes_to_binary(env, &serialized?)).encode(env))
}

#[rustler::nif]
fn from_ssz<'env>(env: Env<'env>, bytes: Binary, schema: Atom) -> Result<Term<'env>, String> {
    let schema = schema.to_term(env).atom_to_string().unwrap();
    let schema = &schema[PREFIX_SIZE..];
    match_schema_and_decode!(
        (schema, &bytes, env) => {
            AttestationData,
            Checkpoint,
            Eth1Data,
            Fork,
            ForkData,
            HistoricalBatchMainnet,
            HistoricalBatchMinimal,
            PendingAttestationMainnet,
            Validator,
            DepositData,
            VoluntaryExit,
<<<<<<< HEAD
            BeaconBlockHeader,
=======
            Deposit
>>>>>>> a4b0dfd0
        }
    )
}

rustler::init!("Elixir.Ssz", [to_ssz, from_ssz]);<|MERGE_RESOLUTION|>--- conflicted
+++ resolved
@@ -39,11 +39,8 @@
             Validator,
             DepositData,
             VoluntaryExit,
-<<<<<<< HEAD
+            Deposit,
             BeaconBlockHeader,
-=======
-            Deposit
->>>>>>> a4b0dfd0
         }
     );
     Ok((atoms::ok(), bytes_to_binary(env, &serialized?)).encode(env))
@@ -66,11 +63,8 @@
             Validator,
             DepositData,
             VoluntaryExit,
-<<<<<<< HEAD
+            Deposit,
             BeaconBlockHeader,
-=======
-            Deposit
->>>>>>> a4b0dfd0
         }
     )
 }
