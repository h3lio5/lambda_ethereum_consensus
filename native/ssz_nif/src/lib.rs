//! # SSZ NIF
//!
//! To add a new type:
//!  - Add the type to the [`types`] module, using the [`gen_struct`] macro
//!  - Implement the necessary traits ([`FromElx`] and [`FromSsz`]) for its attributes
//!  - Add the type to [`to_ssz`] and [`from_ssz`] "match" macros

pub(crate) mod elx_types;
pub(crate) mod ssz_types;
pub(crate) mod utils;

use crate::utils::{helpers::bytes_to_binary, match_schema_and_decode, match_schema_and_encode};
use rustler::{Atom, Binary, Encoder, Env, NifResult, Term};

mod atoms {
    use rustler::atoms;

    atoms! {
        ok,
    }
}

const PREFIX_SIZE: usize = "Elixir.SszTypes.".len();

#[rustler::nif]
fn to_ssz<'env>(env: Env<'env>, map: Term, schema: Atom) -> NifResult<Term<'env>> {
    let schema = schema.to_term(env).atom_to_string().unwrap();
    let schema = &schema[PREFIX_SIZE..];
    let serialized = match_schema_and_encode!(
        (schema, map) => {
            HistoricalSummary,
            AttestationData,
            Checkpoint,
            Eth1Data,
            Fork,
            ForkData,
            HistoricalBatch,
            HistoricalBatchMinimal,
            PendingAttestation,
            Validator,
            DepositData,
            VoluntaryExit,
            Deposit,
            DepositMessage,
<<<<<<< HEAD
            BeaconBlockHeader,
=======
>>>>>>> d9d0a05e
        }
    );
    Ok((atoms::ok(), bytes_to_binary(env, &serialized?)).encode(env))
}

#[rustler::nif]
fn from_ssz<'env>(env: Env<'env>, bytes: Binary, schema: Atom) -> Result<Term<'env>, String> {
    let schema = schema.to_term(env).atom_to_string().unwrap();
    let schema = &schema[PREFIX_SIZE..];
    match_schema_and_decode!(
        (schema, &bytes, env) => {
            HistoricalSummary,
            AttestationData,
            Checkpoint,
            Eth1Data,
            Fork,
            ForkData,
            HistoricalBatch,
            HistoricalBatchMinimal,
            PendingAttestation,
            Validator,
            DepositData,
            VoluntaryExit,
            Deposit,
            DepositMessage,
<<<<<<< HEAD
            BeaconBlockHeader,
=======
>>>>>>> d9d0a05e
        }
    )
}

rustler::init!("Elixir.Ssz", [to_ssz, from_ssz]);<|MERGE_RESOLUTION|>--- conflicted
+++ resolved
@@ -41,11 +41,8 @@
             DepositData,
             VoluntaryExit,
             Deposit,
-            DepositMessage,
-<<<<<<< HEAD
+            DepositMessage,,
             BeaconBlockHeader,
-=======
->>>>>>> d9d0a05e
         }
     );
     Ok((atoms::ok(), bytes_to_binary(env, &serialized?)).encode(env))
@@ -71,10 +68,7 @@
             VoluntaryExit,
             Deposit,
             DepositMessage,
-<<<<<<< HEAD
             BeaconBlockHeader,
-=======
->>>>>>> d9d0a05e
         }
     )
 }
