--- conflicted
+++ resolved
@@ -156,7 +156,16 @@
 
 gen_struct!(
     #[derive(NifStruct)]
-<<<<<<< HEAD
+    #[module = "SszTypes.Attestation"]
+    pub(crate) struct Attestation<'a> {
+        aggregation_bits: Binary<'a>,
+        data: AttestationData<'a>,
+        signature: BLSSignature<'a>,
+    }
+);
+
+gen_struct!(
+    #[derive(NifStruct)]
     #[module = "SszTypes.BeaconBlockHeader"]
     pub(crate) struct BeaconBlockHeader<'a> {
         slot: Slot,
@@ -164,12 +173,5 @@
         parent_root: Root<'a>,
         state_root: Root<'a>,
         body_root: Root<'a>,
-=======
-    #[module = "SszTypes.Attestation"]
-    pub(crate) struct Attestation<'a> {
-        aggregation_bits: Binary<'a>,
-        data: AttestationData<'a>,
-        signature: BLSSignature<'a>,
->>>>>>> c53fb2ad
     }
 );