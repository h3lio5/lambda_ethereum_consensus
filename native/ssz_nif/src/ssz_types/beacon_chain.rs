--- conflicted
+++ resolved
@@ -116,16 +116,16 @@
 }
 
 #[derive(Encode, Decode)]
-<<<<<<< HEAD
-pub(crate) struct SignedVoluntaryExit {
-    pub(crate) message: VoluntaryExit,
-    pub(crate) signature: BLSSignature,
-=======
 pub(crate) struct BeaconBlockHeader {
     pub(crate) slot: Slot,
     pub(crate) proposer_index: ValidatorIndex,
     pub(crate) parent_root: Root,
     pub(crate) state_root: Root,
     pub(crate) body_root: Root,
->>>>>>> d987ae19
+}
+
+#[derive(Encode, Decode)]
+pub(crate) struct SignedVoluntaryExit {
+    pub(crate) message: VoluntaryExit,
+    pub(crate) signature: BLSSignature,
 }